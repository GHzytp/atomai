--- conflicted
+++ resolved
@@ -3,13 +3,9 @@
                  convEncoderNet, coord_latent, fcDecoderNet, fcEncoderNet,
                  rDecoderNet, init_imspec_model, init_VAE_nets)
 from .fcnn import Unet, dilnet, SegResNet, ResHedNet, init_fcnn_model
-<<<<<<< HEAD
 from .gp import fcFeatureExtractor, GPRegressionModel, CustomGPModel
-from .reg_cls import RegressorNet, ClassifierNet, init_reg_model, init_cls_model
-=======
-from .gp import fcFeatureExtractor, GPRegressionModel
 from .reg_cls import RegressorNet, ClassifierNet, MultiTaskClassifierNet, init_reg_model, init_cls_model
->>>>>>> 263eb3b7
+
 
 __all__ = ['ConvBlock', 'ResBlock', 'ResModule', 'UpsampleBlock', 'DilatedBlock',
            'init_fcnn_model', 'SegResNet', 'Unet', 'ResHedNet', 'dilnet', 'fcEncoderNet',
@@ -17,4 +13,4 @@
            'coord_latent', 'load_model', 'load_ensemble', 'init_imspec_model',
            'init_VAE_nets', 'SignalEncoder', 'SignalDecoder', 'SignalED',
            'fcFeatureExtractor', 'GPRegressionModel', 'CustomBackbone', 'RegressorNet',
-           'ClassifierNet', 'init_reg_model', 'init_cls_model', 'CustomGPModel']+           'ClassifierNet', 'init_reg_model', 'init_cls_model', 'CustomGPModel', 'MultiTaskClassifierNet']